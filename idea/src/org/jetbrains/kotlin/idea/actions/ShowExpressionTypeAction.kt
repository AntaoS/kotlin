--- conflicted
+++ resolved
@@ -18,6 +18,7 @@
 
 import com.intellij.codeInsight.CodeInsightUtilCore
 import com.intellij.codeInsight.hint.HintManager
+import com.intellij.openapi.actionSystem.ActionManager
 import com.intellij.openapi.actionSystem.AnAction
 import com.intellij.openapi.actionSystem.AnActionEvent
 import com.intellij.openapi.actionSystem.CommonDataKeys
@@ -36,6 +37,7 @@
 import org.jetbrains.kotlin.resolve.BindingContext
 import org.jetbrains.kotlin.types.KotlinType
 
+@Deprecated("Remove once we no longer support IDEA 14.1")
 public class ShowExpressionTypeAction : AnAction() {
     override fun actionPerformed(e: AnActionEvent) {
         val editor = e.getData<Editor>(CommonDataKeys.EDITOR)!!
@@ -64,26 +66,18 @@
         }
     }
 
-    private fun typeByExpression(expression: KtExpression): KotlinType? {
-        val bindingContext = expression.analyze()
 
-        if (expression is KtCallableDeclaration) {
-            val descriptor = bindingContext[BindingContext.DECLARATION_TO_DESCRIPTOR, expression] as? CallableDescriptor
-            if (descriptor != null) {
-                return descriptor.getReturnType()
-            }
+    override fun update(e: AnActionEvent) {
+        // hide the action in IDEA 15 where a standard platform action is available
+        if (ActionManager.getInstance().getAction("ExpressionTypeInfo") != null) {
+            e.presentation.isVisible = false
+            return
         }
 
-        return bindingContext.getType(expression)
-    }
-
-    override fun update(e: AnActionEvent) {
         val editor = e.getData<Editor>(CommonDataKeys.EDITOR)
         val psiFile = e.getData<PsiFile>(CommonDataKeys.PSI_FILE)
         e.getPresentation().setEnabled(editor != null && psiFile is KtFile)
     }
-<<<<<<< HEAD
-=======
 
     companion object {
         fun renderTypeHint(type: KotlinType) = "<html>" + DescriptorRenderer.HTML.renderType(type) + "</html>"
@@ -101,5 +95,4 @@
             return bindingContext.getType(expression)
         }
     }
->>>>>>> 3ba55914
 }